# This python script recursively traverses a directory structure, 
# finding all .mei files and validating them against MEI's RNG schema using the `lxml` library.
import os
import sys
import io
from lxml import etree
import requests
def validate_mei_file(file_path, schema, errors):
    try:
        with open(file_path, 'rb') as f:
            content = f.read()
        doc = etree.fromstring(content)
        schema.assertValid(doc)
        print(f"✅ Validation successful for {file_path}")
    except etree.DocumentInvalid as e:
        error_msg = f"Validation failed for {file_path}: {e}"
        errors.append(error_msg)
        print(f"❌ {error_msg}")
    except Exception as e:
        error_msg = f"Error processing {file_path}: {e}"
        errors.append(error_msg)
        print(f"❌ {error_msg}")

def find_mei_files(directory):
    mei_files = []
    for root, _, files in os.walk(directory):
        for file in files:
            if file.endswith('.mei') or file.endswith('.tei'):
                mei_files.append(os.path.join(root, file))
    return mei_files
def main(directory):
    schemas = dict()
    errors = []
    mei_files = find_mei_files(directory)
    if not mei_files:
<<<<<<< HEAD
        print("No .mei files found in the specified directory.")
        return True
=======
        print("No .mei or .tei files found in the specified directory.")
        return
>>>>>>> 21e44102
    for mei_file in mei_files:
        # read file into DOM and determine schema URL
        try:
            with open(mei_file, 'rb') as f:
                content = f.read()
            doc = etree.fromstring(content)
            # determine schema URL from the document
            # checking in <?xml-model?> declaration 
            schema_url = None
            # Get the root element and look for xml-model processing instructions
            root = doc.getroottree().getroot()
            for pi in root.xpath('//processing-instruction("xml-model")'):
                # Parse the pseudo-attributes from the processing instruction
                pi_text = pi.text
                if pi_text and 'href=' in pi_text:
                    # Simple parsing of href attribute
                    import re
                    href_match = re.search(r'href=["\']([^"\']+)["\']', pi_text)
                    if href_match:
                        schema_url = href_match.group(1)
                        break
            if not schema_url:
                errors.append(f"No schema URL found in {mei_file}.")
                continue
            if schema_url not in schemas:
                # fetch the schema file using requests
                schema_response = requests.get(schema_url)
                if schema_response.status_code != 200:
                    errors.append(f"Error fetching schema from {schema_url}: {schema_response.status_code}")
                    continue
                schema_file = io.BytesIO(schema_response.content)
                try:
                    schemas[schema_url] = etree.RelaxNG(etree.parse(schema_file))
                except etree.XMLSyntaxError as e:
                    errors.append(f"Error loading schema from {schema_url}: {e}")
                    continue
            validate_mei_file(mei_file, schemas[schema_url], errors)
        except etree.XMLSyntaxError as e:
            errors.append(f"Error parsing {mei_file}: {e}")
            continue
    
    # Report all errors at the end
    if errors:
        print("\n" + "="*50)
        print("VALIDATION ERRORS SUMMARY:")
        print("="*50)
        for error in errors:
            print(f"❌ {error}")
        print(f"\nTotal errors found: {len(errors)}")
        return False
    else:
        print("\n✅ All MEI files validated successfully!")
        return True


if __name__ == "__main__":
    if len(sys.argv) != 2:
        print("Usage: python validate_mei.py <directory>")
        sys.exit(1)
    directory = sys.argv[1]
    if not os.path.isdir(directory):
        print(f"The specified path '{directory}' is not a directory.")
        sys.exit(1)
    success = main(directory)
    print("MEI validation completed.")
    if not success:
        sys.exit(1)
    sys.exit(0)<|MERGE_RESOLUTION|>--- conflicted
+++ resolved
@@ -33,13 +33,9 @@
     errors = []
     mei_files = find_mei_files(directory)
     if not mei_files:
-<<<<<<< HEAD
-        print("No .mei files found in the specified directory.")
+        print("No .mei or .tei files found in the specified directory.")
         return True
-=======
-        print("No .mei or .tei files found in the specified directory.")
-        return
->>>>>>> 21e44102
+
     for mei_file in mei_files:
         # read file into DOM and determine schema URL
         try:
